--- conflicted
+++ resolved
@@ -20,14 +20,10 @@
 
 pub struct Ppu {
     pub state: State,
-<<<<<<< HEAD
-=======
     cycles: usize,
->>>>>>> aa32fef0
     emulated_frame: [[Palette; SCREEN_WIDTH]; SCREEN_HEIGHT],
     window_line_counter: usize,
     mode: Mode,
-    cycles: usize,
 }
 
 impl Ppu {
@@ -38,68 +34,14 @@
             emulated_frame: [[Palette::default(); SCREEN_WIDTH]; SCREEN_HEIGHT],
             window_line_counter: 0,
             mode,
-            state: State::OamScan,
-            cycles: 0,
-        }
-    }
-
-    pub fn tick(&mut self, mmu: &mut Mmu, cycles: usize) -> bool {
-        if !mmu
-            .read_as_unchecked::<LcdControl>(LCD_CONTROL_REGISTER)
-            .contains(LcdControl::LCD_DISPLAY)
-        {
-            return false;
-        }
-        self.cycles += cycles;
-        match self.state {
-            State::OamScan if self.cycles >= 80 => {
-                // OAM scan is done, we can start the drawing period. Just do nothing for now.
-                // TODO: Realistically, writes to the OAM should be blocked during this period
-                self.cycles -= 80;
-                self.state = State::Drawing;
-            }
-            State::Drawing if self.cycles >= 172 => {
-                // Drawing is done, we can start the HBlank period. Just do nothing for now.
-                // TODO: Realistically, writes to the OAM should be blocked during this period
-                self.cycles -= 172;
-                self.state = State::HBlank;
-            }
-            State::HBlank if self.cycles >= 204 => {
-                self.cycles -= 204;
-                if mmu.read_unchecked(SCANLINE_Y_REGISTER) == 144 {
-                    // We finished the HBlank period of the last scanline, so we can start the VBlank period
-                    self.state = State::VBlank;
-                    self.handle_interrupts(mmu);
-                } else {
-                    // We finished the HBlank period but we aren't ready for VBlank yet,
-                    // so we can start a new scanline
-                    // Handle internal line counter, render the current scanline,
-                    // increment scanline and check for interrupts
-                    self.state = State::OamScan;
-                    self.handle_window_line_counter(mmu);
-                    self.render_scanline(mmu);
-                    self.progress_scanline(mmu);
-                    self.handle_interrupts(mmu);
-                }
-            }
-            State::VBlank if self.cycles >= 456 => {
-                // We are currently in the VBlank period, do nothing except handling internal window
-                // line counter and incrementing the scanline
-                // We need to check for interrupts at the end of the VBlank period due to LY=LYC and LY=153 quirk
-                self.cycles -= 456;
-                self.progress_scanline(mmu);
-                self.handle_window_line_counter(mmu);
-                self.handle_interrupts(mmu);
-                if mmu.read_unchecked(SCANLINE_Y_REGISTER) == 0 {
-                    // We finished the VBlank period of the last (non-visible) scanline, so we can start a new frame
-                    self.state = State::OamScan;
-                    return true;
-                }
-            }
-            _ => {}
-        }
-
-        false
+        }
+    }
+
+    pub fn tick(&mut self, mmu: &mut Mmu) {
+        self.handle_window_line_counter(mmu);
+        self.render_scanline(mmu);
+        self.progress_scanline(mmu);
+        self.handle_interrupts(mmu);
     }
 
     pub fn tick_state(&mut self, mmu: &Mmu, cycles: usize) {
@@ -307,7 +249,7 @@
         tiles
     }
 
-    fn progress_scanline(&mut self, mmu: &mut Mmu) {
+    fn progress_scanline(&self, mmu: &mut Mmu) {
         let mut scanline = mmu.read_unchecked(SCANLINE_Y_REGISTER) + 1;
         if scanline >= 154 {
             scanline = 0;
