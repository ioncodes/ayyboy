--- conflicted
+++ resolved
@@ -10,6 +10,7 @@
 use crate::memory::mmu::Mmu;
 use crate::video::ppu::Ppu;
 use crate::video::tile::Tile;
+use crate::video::SCANLINE_Y_REGISTER;
 use log::{error, info, warn};
 
 const BOOTROM_DMG: &[u8] = include_bytes!("../external/roms/boot/bootix_dmg.bin");
@@ -75,18 +76,6 @@
 
     pub fn run_frame(&mut self) {
         loop {
-<<<<<<< HEAD
-            let cycles = match self.cpu.tick(&mut self.mmu, &mut self.timer) {
-                Ok(cycles) => cycles,
-                Err(AyyError::WriteToReadOnlyMemory { address, data }) => {
-                    warn!(
-                        "PC @ {:04x} => Attempted to write {:02x} to unmapped read-only memory at {:04x}",
-                        self.cpu.read_register16(&Register::PC),
-                        data,
-                        address
-                    );
-                    0
-=======
             loop {
                 let cycles = match self.cpu.tick(&mut self.mmu, &mut self.timer) {
                     Ok(cycles) => cycles,
@@ -138,43 +127,17 @@
                 if self.cpu.elapsed_cycles() >= cycles_per_scanline {
                     self.cpu.reset_cycles(self.cpu.elapsed_cycles() - cycles_per_scanline);
                     break;
->>>>>>> aa32fef0
                 }
-                Err(AyyError::OutOfBoundsMemoryAccess { address }) => {
-                    warn!(
-                        "PC @ {:04x} => Attempted to read out-of-bounds memory at {:04x}",
-                        self.cpu.read_register16(&Register::PC),
-                        address
-                    );
-                    0
-                }
-                Err(AyyError::WriteToDisabledExternalRam { address, data }) => {
-                    error!(
-                        "PC @ {:04x} => Attempted to write {:02x} to disabled external RAM at {:04x}",
-                        self.cpu.read_register16(&Register::PC),
-                        data,
-                        address
-                    );
-                    0
-                }
-                Err(e) => panic!("{}", e),
-            };
+            }
 
-            // Taken from a smarter person: https://github.com/NightShade256/Argentum/blob/1be04a77c4a13f5134952f78cf4c3c5b355fe12d/crates/argentum/src/bus.rs#L274
-            let relative_cycles = match self.mmu.cgb_double_speed {
-                true => cycles >> 1,
-                false => cycles,
-            };
+            // H-Blank (Mode 0)
+            // This mode takes up the remainder of the scanline after the Drawing Mode finishes,
+            // more or less “padding” the duration of the scanline to a total of 456 T-Cycles.
+            // The PPU effectively pauses during this mode.
+            self.ppu.tick(&mut self.mmu); // "does a scanline"
 
-            self.mmu.apu.tick(relative_cycles);
-            self.timer.tick(&mut self.mmu, cycles);
-            let new_frame = self.ppu.tick(&mut self.mmu, relative_cycles);
-
-            // Cache the last known PPU state within the MMU for future read/write
-            // from/to LCD_STATUS_REGISTER
-            self.mmu.cache_ppu_state(self.ppu.state.clone());
-
-            if new_frame {
+            // Do we have a frame to render?
+            if self.mmu.read_unchecked(SCANLINE_Y_REGISTER) == 0 {
                 break;
             }
         }
